__pycache__/
.mypy_cache/
venv/
<<<<<<< HEAD
.env
=======
.idea/
>>>>>>> 758636d6
<|MERGE_RESOLUTION|>--- conflicted
+++ resolved
@@ -1,8 +1,5 @@
 __pycache__/
 .mypy_cache/
 venv/
-<<<<<<< HEAD
 .env
-=======
-.idea/
->>>>>>> 758636d6
+.idea/