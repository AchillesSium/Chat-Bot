version: "3"

services:
  bot:
    env_file:
      - .env
    build:
      dockerfile: Dockerfile
      context: .
    ports:
      - "${PORT}:${PORT}"
    command: ["uwsgi", "--uid=uwsgi", "--gid=uwsgi", "--http", ":${PORT}", "--enable-threads", "--module", "bot.app:app"]

<<<<<<< HEAD
  mock_data_api:
    build:
      context: "mock_data_api"
    command: ["python", "-m", "app"]
=======
  db:
    env_file:
      - .env
    image: postgres
>>>>>>> 439cbae0
<|MERGE_RESOLUTION|>--- conflicted
+++ resolved
@@ -11,14 +11,12 @@
       - "${PORT}:${PORT}"
     command: ["uwsgi", "--uid=uwsgi", "--gid=uwsgi", "--http", ":${PORT}", "--enable-threads", "--module", "bot.app:app"]
 
-<<<<<<< HEAD
-  mock_data_api:
-    build:
-      context: "mock_data_api"
-    command: ["python", "-m", "app"]
-=======
   db:
     env_file:
       - .env
     image: postgres
->>>>>>> 439cbae0
+
+  mock_data_api:
+    build:
+      context: "mock_data_api"
+    command: ["python", "-m", "app"]