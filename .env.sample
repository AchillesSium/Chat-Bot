# Tokens for Slack
SLACK_API_TOKEN=xoxb-XXXX...
SLACK_SIGNING_SECRET=XXXX...

# environment variables for configuring the periodical checks

# in crontab format, when the bot will check and send automated messages
# the fields are: minute, hour, day of month, month, day of week
# for example here: check every hour between 9:00 and 16:00 on weekdays
BOT_CHECK_SCHEDULE="0 9-16 * * 1-5"

# the minimum number of days from the previous recommendations before new
# automatic message
BOT_DAYS_BETWEEN_MESSAGES=30

<<<<<<< HEAD
# Database type (postgres or sqlite)
DB_TYPE=sqlite

# SQLite db file. :memory: for in-memory database
SQLITE_DB_FILE=:memory:

# Postgres connection string
POSTGRES_CONN_STRING=dbname=chatbotdb user=postgres password=postgres
=======
# This is the port number bot is listening
PORT=3000
>>>>>>> 6d2e9e3a
<|MERGE_RESOLUTION|>--- conflicted
+++ resolved
@@ -13,7 +13,9 @@
 # automatic message
 BOT_DAYS_BETWEEN_MESSAGES=30
 
-<<<<<<< HEAD
+# This is the port number bot is listening
+PORT=3000
+
 # Database type (postgres or sqlite)
 DB_TYPE=sqlite
 
@@ -21,8 +23,4 @@
 SQLITE_DB_FILE=:memory:
 
 # Postgres connection string
-POSTGRES_CONN_STRING=dbname=chatbotdb user=postgres password=postgres
-=======
-# This is the port number bot is listening
-PORT=3000
->>>>>>> 6d2e9e3a
+POSTGRES_CONN_STRING=dbname=chatbotdb user=postgres password=postgres