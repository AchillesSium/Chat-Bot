from apscheduler.schedulers.background import BackgroundScheduler
<<<<<<< HEAD
from typing import NamedTuple, Optional, Callable, List
=======
from typing import NamedTuple, Optional, Callable, List, Iterable
>>>>>>> b3d8fc64

import re
from datetime import datetime, timedelta

from bot.data_api.datasource import Datasource
from bot.recommenders.skill_recommender import SkillRecommendation, SkillRecommenderCF
from bot.chatBotDatabase import BotDatabase


class User(NamedTuple):
    id: str
    employee_id: int


class Command(NamedTuple):
    name: str
    match: Callable[[str], Optional[re.Match]]
    action: Callable[[str, str, re.Match], dict]
    """
    Function responsible for the action associated with the command
    parameters:
      - user_id
      - message body
      - match object, from matching the message with command's match attribute
    returns: dictionary of elements for slack message, e.g.
      - {"text": <the message text>}
      - {"blocks": <list of block elements>}
    """
    requires_signup: bool = True
    help_text: str = ""

    @property
    def help(self):
        text = f"`{self.name}`"
        if self.help_text:
            text += "  " + self.help_text
        if self.requires_signup:
            text += "  (signing up required)"
        return text


class Bot:
    def __init__(
        self,
        send_message: Callable[[str, dict], bool],
        user_db: Optional[BotDatabase] = None,
        data_source: Optional[Datasource] = None,
    ):
        self.send_message = send_message
        self.user_db: BotDatabase = user_db or BotDatabase(":memory:")
        self.data_source: Datasource = data_source or Datasource()
        self.recommender = SkillRecommenderCF(self.data_source)

        self.scheduler = BackgroundScheduler()
        self.scheduler.add_job(self._tick)
        self.scheduler.start()

        def matcher(regex):
            return re.compile(regex, re.IGNORECASE).match

        self._commands = [
            Command(
                "sign-up",
                # Matches
                #   optional mention or '/'  (this is not captured as a group)
                #   'sign' (optional character, e.g. '-' or ' ') 'up'
                #   one or more space
                #   one or more digits (captured in group called 'id')
                # The mention is received in the form: '<@' slack_id '>'
                # but the user types and sees: '@' slack_name
                # Examples
                #   <@ABCD123EFGH> sign-up 123
                #   /signup   4
                #   sign up 567
                matcher(r"(?:\<@\S+\>\s+|/)?sign.?up\s+(?P<id>\d+)"),
                self.sign_up,
                requires_signup=False,
                help_text="usage: `sign-up <employee_id>`",
            ),
            Command("skills", matcher("skills?"), self.skills_command,),
            Command(
                "sign-off",
                matcher("sign.?off"),
                self.sign_off,
                help_text="leave the service",
            ),
        ]

    def help(self):
        return {
            "blocks": [
                {
                    "type": "section",
                    "text": {
                        "type": "mrkdwn",
                        "text": "*Hi!* I understand the following commands:",
                    },
                },
                {
                    "type": "section",
                    "text": {"type": "mrkdwn", "text": "- `help` (this message)"},
                },
                *(
                    {
                        "type": "section",
                        "text": {"type": "mrkdwn", "text": "- " + command.help},
                    }
                    for command in self._commands
                ),
            ]
        }

    def reply(self, user_id: str, message: str):
        """
        Tries to match a command from the message, and replies accordingly.
        If the message is not recognised, reply with help message.
        """
        signed_up = self._is_signed_up(user_id)
        for command in self._commands:
            if match := command.match(message):
                if command.requires_signup and not signed_up:
                    break
                return command.action(user_id, message, match)
        return self.help()

    def skills_command(self, user_id: str, _message: str, _match):
        rec = self._recommendations_for(user_id=user_id, limit=None)
        return {
            "blocks": [
                {
                    "type": "section",
                    "text": {"type": "mrkdwn", "text": "*Hi!* Thanks for asking"},
                },
                *self._format_skill_recommendations(rec)["blocks"],
            ]
        }

    def sign_off(self, user_id: str, _message: str, _match):
        self.user_db.delete_user(user_id)
        return {
            "text": "Success! You are now signed-off!\nYou can come back at any time by signing up.",
        }

    def _is_signed_up(self, user_id: str) -> bool:
        try:
            self.user_db.get_user_by_id(user_id)
        except KeyError:
            return False
        return True

    def _tick(self):
        print("tick", datetime.now())
        self._check_skill_recommendations()
        self.scheduler.add_job(self._tick, "date", run_date=self._next_tick())

    def _next_tick(self) -> datetime:
        # TODO: configure the interval
        date = datetime.now() + timedelta(seconds=30)
        return date

    def _check_skill_recommendations(self):
        now = datetime.now()
        # TODO: skip weekends and non working hours
        # TODO: configure the interval for skill suggestions
        limit = timedelta(seconds=20)
        users = self.user_db.get_users()
        for user_id, employee_id in users:
            history = self.user_db.get_history_by_user_id(user_id)
            if history:
                last = history[0][1]
                if now - last < limit:
                    continue
            rec = self._recommendations_for(employee_id=employee_id, history=history)
            if not rec:
                continue
            _ = self.send_message(user_id, self._format_skill_recommendations(rec))
            # if ok:
            #     for skill in rec:
            #         self.user_db.add_history(user_id, now, skill)

    def _recommendations_for(
        self, *, user_id=None, employee_id=None, history=None, limit=2
    ):
        assert (user_id is None) ^ (
            employee_id is None
        ), "exactly one of the id's must be provided"
        if employee_id is None:
            _, employee_id = self.user_db.get_user_by_id(user_id)
        try:
            rec = self.recommender.recommend_skills_to_user(employee_id)
        except KeyError:
            return []
        skills = rec.recommendation_list
        if history is None:
            history = self.user_db.get_history_by_user_id(user_id)
        if not history:
            return skills[:limit]
        previous = {item for _id, _date, item in history}
        return [item for item in skills if item not in previous][:limit]

    def _format_skill_recommendations(self, recommendation_list):
        if recommendation_list:
            text = "Based on you profile, we found some skills that you might also have, but which are not listed on your profile.\n"
        else:
            text = "We found no skills to suggest this time"

        blocks = [{"type": "section", "text": {"type": "mrkdwn", "text": text},}]

        if recommendation_list:
            checklist_options = [
                {"text": {"type": "mrkdwn", "text": f"*{rec}*"}, "value": rec}
                for rec in recommendation_list
            ]

            blocks.extend(
                [
                    {
                        "type": "section",
                        "block_id": "skill_suggestions",
                        "text": {
                            "type": "mrkdwn",
                            "text": "Please select the skills you *do not* want to see in your suggestions anymore",
                        },
                        "accessory": {
                            "type": "checkboxes",
                            "options": checklist_options,
                            "action_id": "checked_suggestions",
                        },
                    },
                    {
                        "type": "actions",
                        "block_id": "skill_suggestion_button",
                        "elements": [
                            {
                                "type": "button",
                                "text": {"type": "plain_text", "text": "Send"},
                                "style": "primary",
                                "value": "reply_to_suggestions",
                                "action_id": "skill_suggestion_reply",
                            }
                        ],
                    },
                ]
            )

        return {"blocks": blocks}

<<<<<<< HEAD
    def update_user_history(self, user_id: str, skills: List[str]):
        now = datetime.now()

        for skill in skills:
            self.user_db.add_history(user_id, now, skill)

        if len(skills) > 1:
            skill_str = "s " + ", ".join(skills[:-1]) + f" or {skills[-1]}"
        elif len(skills) == 1:
            skill_str = " " + skills[0]
        else:
            return {
                "text": "You did not select any skills from the list. Please select the skills that you do not want to "
                "see in your suggestions anymore."
            }

        return {
            "text": f"Thank you for your input! We will no longer suggest the skill{skill_str} to you."
        }

    def enrol_user(self, user_id: str, employee_id: int):
=======
    def sign_up(self, user_id: str, _message, match: re.Match):
        employee_id = int(match.group("id"))
>>>>>>> b3d8fc64
        if self.data_source.user_info(employee_id) is None:
            return {
                "text": f"Hmm... There is no record for the employee id: {employee_id}"
            }

        try:
            self.user_db.add_user(user_id, employee_id)
        except KeyError:
            return {"text": "You are already signed-up!"}

        rec = self._recommendations_for(employee_id=employee_id, limit=None)
        blocks = [
            {
                "type": "section",
                "text": {"type": "mrkdwn", "text": "*Success!* You are now signed-up"},
            },
            *self._format_skill_recommendations(rec)["blocks"],
        ]

        return {"blocks": blocks}<|MERGE_RESOLUTION|>--- conflicted
+++ resolved
@@ -1,9 +1,5 @@
 from apscheduler.schedulers.background import BackgroundScheduler
-<<<<<<< HEAD
-from typing import NamedTuple, Optional, Callable, List
-=======
 from typing import NamedTuple, Optional, Callable, List, Iterable
->>>>>>> b3d8fc64
 
 import re
 from datetime import datetime, timedelta
@@ -251,7 +247,6 @@
 
         return {"blocks": blocks}
 
-<<<<<<< HEAD
     def update_user_history(self, user_id: str, skills: List[str]):
         now = datetime.now()
 
@@ -272,11 +267,8 @@
             "text": f"Thank you for your input! We will no longer suggest the skill{skill_str} to you."
         }
 
-    def enrol_user(self, user_id: str, employee_id: int):
-=======
     def sign_up(self, user_id: str, _message, match: re.Match):
         employee_id = int(match.group("id"))
->>>>>>> b3d8fc64
         if self.data_source.user_info(employee_id) is None:
             return {
                 "text": f"Hmm... There is no record for the employee id: {employee_id}"
